--- conflicted
+++ resolved
@@ -77,14 +77,11 @@
 
     // https://docusaurus.io/docs/api/plugin-methods/extend-infrastructure#extendCli
     extendCli (cli: any) {
-      extendCliGenerateDoxygenMdx(cli, context, options)
+      extendCliGenerateDoxygen(cli, context, options)
     }
   }
 }
 
-<<<<<<< HEAD
-export function extendCliGenerateDoxygenMdx (cli: any, context: LoadContext, options: PluginOptions): void {
-=======
 function formatDuration (n: number): string {
   if (n < 1000) {
     return `${n} ms`
@@ -98,12 +95,11 @@
 export function extendCliGenerateDoxygen (cli: any, context: LoadContext, options: PluginOptions): void {
   let startTime
 
->>>>>>> 2651b6f8
   cli
-    .command('generate-doxygen-mdx')
+    .command('generate-doxygen')
     .option('--id <string>', 'Specify the plugin instance')
     .description(
-      '[@xpack/docusaurus-plugin-doxygen] Generate Doxygen MDX docs.'
+      '[@xpack/docusaurus-plugin-doxygen] Generate Doxygen docs independently of the Docusaurus build process.'
     )
     .action(async (cliOptions: any) => {
       startTime = Date.now()
